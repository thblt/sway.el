--- conflicted
+++ resolved
@@ -1,24 +1,15 @@
 ;;; sway.el --- Communication with the Sway window manager  -*- lexical-binding: t; coding: utf-8 -*-
 
-<<<<<<< HEAD
-;; Copyright (c) 2020-2022 Thibault Polge <thibault@thb.lt>
+;; Copyright (c) 2020-2023 Thibault Polge <thibault@thb.lt>
 ;; Copyright (c) 2023 Nicolas Graves <ngraves@ngraves.fr>
-=======
-;; Copyright (c) 2020-2023 Thibault Polge <thibault@thb.lt>
->>>>>>> be38a30e
 
 ;; Author: Thibault Polge <thibault@thb.lt>
 ;; Maintainer: Thibault Polge <thibault@thb.lt>
 ;;
 ;; Keywords: frames
 ;; Homepage: https://github.com/thblt/sway.el
-<<<<<<< HEAD
 ;; Version: 0.6
 ;; Package-Requires: ((emacs "27.1"))
-=======
-;; Version: 0.6.2
-;; Package-Requires: ((emacs "27.1") (dash "2.18.1"))
->>>>>>> be38a30e
 
 ;; This program is free software; you can redistribute it and/or modify
 ;; it under the terms of the GNU General Public License as published by
